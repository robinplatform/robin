--- conflicted
+++ resolved
@@ -363,18 +363,6 @@
 					"err": line.Err.Error(),
 				})
 				continue
-<<<<<<< HEAD
-			}
-
-			bytes, err := json.Marshal(map[string]any{"line": line.Text})
-			if err != nil {
-				logger.Err("got error in JSON encoding", log.Ctx{
-					"err": line.Err.Error(),
-				})
-				continue
-			}
-
-=======
 			}
 
 			// This is a bit silly, but since pubsub doesn't support generics right now,
@@ -388,7 +376,6 @@
 				continue
 			}
 
->>>>>>> cf7d9897
 			topic.Publish(string(bytes))
 		}
 	}

--- conflicted
+++ resolved
@@ -3,13 +3,9 @@
 	"name": "robinplatform",
 	"workspaces": [
 		"frontend",
-<<<<<<< HEAD
 		"backend",
-		"toolkit",
-		"example"
-=======
+		"example",
 		"toolkit"
->>>>>>> ef1337b2
 	],
 	"engines": {
 		"node": "^18"

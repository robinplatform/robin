package log

import (
	"bytes"
	"encoding/json"
	"fmt"
	"os"
	"path/filepath"
	"strings"
	"time"

	"gopkg.in/natefinch/lumberjack.v2"
	"robinplatform.dev/internal/config"
)

var (
	encoder         *json.Encoder
	debugNamespaces map[string]bool
)

func init() {
	robinPath := config.GetRobinPath()
	channel := config.GetReleaseChannel()

	// Lumberjack implements log file rotation
	writer := &lumberjack.Logger{
		Filename:   filepath.Join(robinPath, "logs", string(channel)+".log"),
		MaxSize:    512, // Megabytes
		MaxBackups: 1,
	}
	encoder = json.NewEncoder(writer)

	// Find all namespaces that should be logged in debug mode
	debugNamespaceStrings := strings.Split(os.Getenv("ROBIN_DEBUG"), ",")
	debugNamespaces = make(map[string]bool, len(debugNamespaceStrings))
	for _, namespace := range debugNamespaceStrings {
		debugNamespaces[namespace] = true
	}
}

type Level string

const (
	Debug Level = "debug"
	Info  Level = "info"
	Print Level = "print"
	Warn  Level = "warn"
	Error Level = "error"
)

type Ctx map[string]any

type Logger struct {
	namespace string
	color     int
}

func New(namespace string) Logger {
	return Logger{
		namespace: namespace,
		color:     randColor(namespace),
	}
}

func (logger *Logger) log(level Level, msg string, ctx Ctx) {

	log := make(map[string]any, 4+len(ctx))
	log["timestamp"] = time.Now().UnixMilli()
	log["level"] = string(level)
	log["namespace"] = logger.namespace
	log["message"] = msg

	for key, value := range ctx {
		log[key] = value
	}

	ctxBuf, err := json.MarshalIndent(ctx, "\t", "\t")
	if err != nil {
		panic(err)
	}

	levelStr := levelStrings[string(level)]
<<<<<<< HEAD
	encoder.Encode(log)

=======

	// We always want non-debug messages to output to the log file
	encoder.Encode(log)

	// Debug messages are the only messages we want to filter out of the console right now.
	// If the user wants to see them in the console, they can enable it through the proper debug namespace.
>>>>>>> d756af5b
	if level != Debug || debugNamespaces[logger.namespace] {
		ctxBufShortened := ctxBuf
		if len(ctxBuf) > 300 {
			ctxBufShortened = append([]byte{}, ctxBufShortened[:300]...)
			ctxBufShortened = append(bytes.Trim(ctxBufShortened, " \t\n"), []byte("\n ...[truncated]")...)
		}
		fmt.Printf("%s %s %s\n\t%s\n", levelStr, color(logger.color, logger.namespace), msg, ctxBufShortened)
	}
}

func (logger *Logger) Debug(msg string, ctx Ctx) {
	logger.log(Debug, msg, ctx)
}

func (logger *Logger) Print(msg string, ctx Ctx) {
	logger.log(Print, msg, ctx)
}

func (logger *Logger) Info(msg string, ctx Ctx) {
	logger.log(Info, msg, ctx)
}

func (logger *Logger) Warn(msg string, ctx Ctx) {
	logger.log(Warn, msg, ctx)
}

func (logger *Logger) Err(msg string, ctx Ctx) {
	logger.log(Error, msg, ctx)
}<|MERGE_RESOLUTION|>--- conflicted
+++ resolved
@@ -80,17 +80,12 @@
 	}
 
 	levelStr := levelStrings[string(level)]
-<<<<<<< HEAD
-	encoder.Encode(log)
-
-=======
 
 	// We always want non-debug messages to output to the log file
 	encoder.Encode(log)
 
 	// Debug messages are the only messages we want to filter out of the console right now.
 	// If the user wants to see them in the console, they can enable it through the proper debug namespace.
->>>>>>> d756af5b
 	if level != Debug || debugNamespaces[logger.namespace] {
 		ctxBufShortened := ctxBuf
 		if len(ctxBuf) > 300 {

--- conflicted
+++ resolved
@@ -97,13 +97,8 @@
 
         GOOS=$platform GOARCH=$arch go build \
             -o "${platformDir}/bin/robin${ext}" \
-<<<<<<< HEAD
             -tags "${GOTAGS}" \
-            -ldflags "-X robinplatform.dev/internal/config.robinVersion=${ROBIN_VERSION}" \
-=======
-            -tags prod \
             -ldflags "-X robinplatform.dev/internal/config.robinVersion=${ROBIN_VERSION} -X robinplatform.dev/internal/config.builtReleaseChannel=${TARGET_CHANNEL}" \
->>>>>>> 7fdf8bf3
             ./cmd/cli
         GOOS=$platform GOARCH=$arch go build \
             -o "${platformDir}/bin/robin-upgrade${ext}" \

--- conflicted
+++ resolved
@@ -161,11 +161,7 @@
 								<RestartAppButton />
 
 								<Link
-<<<<<<< HEAD
-									href={`/app-settings/${id}/settings`}
-=======
 									href={`/app-settings/${id}`}
->>>>>>> e760bf06
 									className={cx(
 										styles.toolbarButton,
 										'robin-rounded robin-bg-dark-purple',
@@ -180,11 +176,7 @@
 
 					<iframe
 						ref={iframeRef}
-<<<<<<< HEAD
 						src={`http://localhost:9010/api/app-resources/${id}/base${route}`}
-=======
-						src={`http://localhost:9010/api/app-resources/${id}/base${subRoute}`}
->>>>>>> e760bf06
 						style={{ border: '0', flexGrow: 1, width: '100%', height: '100%' }}
 					/>
 				</>

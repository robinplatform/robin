--- conflicted
+++ resolved
@@ -17,24 +17,6 @@
         with:
           node-version: ${{ matrix.node }}
 
-<<<<<<< HEAD
-      - uses: actions/cache/restore@v3.2.5
-        with:
-          path: '**/node_modules'
-          key: ${{ runner.os }}-modules-${{ hashFiles('**/yarn.lock') }}-node-v${{ matrix.node }}
-
-      # Source: https://nextjs.org/docs/advanced-features/ci-build-caching
-      - name: Cache NextJS Files
-        uses: actions/cache@v3
-        with:
-          path: |
-            ${{ github.workspace }}/frontend/.next/cache
-          key: ${{ runner.os }}-nextjs-${{ hashFiles('**/yarn.lock') }}-${{ hashFiles('**.[jt]s', '**.[jt]sx') }}
-          restore-keys: |
-            ${{ runner.os }}-nextjs-${{ hashFiles('**/yarn.lock') }}-
-
-=======
->>>>>>> beed4d85
       - name: Install Node.js dependencies
         run: |
           yarn

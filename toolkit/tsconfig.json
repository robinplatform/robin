{
<<<<<<< HEAD
  "compilerOptions": {
    "target": "es5",
    "lib": [
      "dom",
      "dom.iterable",
      "esnext"
    ],
    "allowJs": true,
    "skipLibCheck": true,
    "strict": true,
    "forceConsistentCasingInFileNames": true,
    "outDir": "./dist",
    "rootDir": "./src",
    "declaration": true,
    "esModuleInterop": true,
    "module": "esnext",
    "moduleResolution": "node",
    "resolveJsonModule": true,
    "isolatedModules": true,
    "jsx": "react-jsx",
    "downlevelIteration": true
  },
  "exclude": [
    "node_modules",
    "dist"
  ],
  "include": [
    "src/**/*.ts",
    "src/**/*.tsx"
  ]
=======
	"compilerOptions": {
		"target": "es5",
		"lib": ["dom", "dom.iterable", "esnext"],
		"allowJs": true,
		"skipLibCheck": true,
		"strict": true,
		"forceConsistentCasingInFileNames": true,
		"outDir": "./dist",
		"rootDir": "./src",
		"declaration": true,
		"esModuleInterop": true,
		"module": "esnext",
		"moduleResolution": "node",
		"resolveJsonModule": true,
		"isolatedModules": true,
		"jsx": "react-jsx",
		"downlevelIteration": true
	},
	"exclude": ["node_modules", "dist"],
	"include": ["src/**/*.ts", "src/**/*.tsx"]
>>>>>>> 24f43960
}<|MERGE_RESOLUTION|>--- conflicted
+++ resolved
@@ -1,36 +1,4 @@
 {
-<<<<<<< HEAD
-  "compilerOptions": {
-    "target": "es5",
-    "lib": [
-      "dom",
-      "dom.iterable",
-      "esnext"
-    ],
-    "allowJs": true,
-    "skipLibCheck": true,
-    "strict": true,
-    "forceConsistentCasingInFileNames": true,
-    "outDir": "./dist",
-    "rootDir": "./src",
-    "declaration": true,
-    "esModuleInterop": true,
-    "module": "esnext",
-    "moduleResolution": "node",
-    "resolveJsonModule": true,
-    "isolatedModules": true,
-    "jsx": "react-jsx",
-    "downlevelIteration": true
-  },
-  "exclude": [
-    "node_modules",
-    "dist"
-  ],
-  "include": [
-    "src/**/*.ts",
-    "src/**/*.tsx"
-  ]
-=======
 	"compilerOptions": {
 		"target": "es5",
 		"lib": ["dom", "dom.iterable", "esnext"],
@@ -51,5 +19,4 @@
 	},
 	"exclude": ["node_modules", "dist"],
 	"include": ["src/**/*.ts", "src/**/*.tsx"]
->>>>>>> 24f43960
 }
package compile

import (
	_ "embed"
	"fmt"
<<<<<<< HEAD
	"path"
=======
>>>>>>> 1a98eb1e
	"strings"
	"sync"

	es "github.com/evanw/esbuild/pkg/api"
	"robinplatform.dev/internal/config"
	"robinplatform.dev/internal/log"
)

//go:embed client.html
var clientHtmlTemplate string

//go:embed client.tsx
var clientJsBootstrap string

//go:embed error.html
var clientErrorHtml string

var logger log.Logger = log.New("compiler")

type Compiler struct {
	mux      sync.Mutex
	appCache map[string]*App
}

type App struct {
	Id          string
	Html        string
	ClientJs    string
	BundleError error
}

func (compiler *Compiler) GetApp(id string) *App {
	compiler.mux.Lock()
	defer compiler.mux.Unlock()

	if app, found := compiler.appCache[id]; found {
<<<<<<< HEAD
		return app
=======
		logger.Debug("Found existing app bundle", log.Ctx{
			"id": id,
		})

		// TODO: Don't want to cache until updates to the source are propagated
		_ = app
		// return app
>>>>>>> 1a98eb1e
	}

	if compiler.appCache == nil {
		compiler.appCache = make(map[string]*App)
	}

	// TODO: Check if ID is valid
	appConfig, err := config.LoadRobinAppById(id)
	if err != nil {
		return nil
	}

	clientHtml := clientHtmlTemplate
	clientHtml = strings.Replace(clientHtml, "__APP_SCRIPT_URL__", "/app-resources/"+id+"/bootstrap.js", -1)
	clientHtml = strings.Replace(clientHtml, "__APP_NAME__", appConfig.Name, -1)

	clientJs, err := getClientJs(id)

	// TODO: Make this API actually make sense
	app := &App{
		Id:          id,
		Html:        clientHtml,
		ClientJs:    clientJs,
		BundleError: err,
	}
	compiler.appCache[id] = app

	return app
}

func GetNotFoundHtml(id string) string {
	text := `App not found: "` + id + `" is an invalid ID`
	return strings.Replace(clientErrorHtml, "__ERROR_TEXT__", text, -1)
}

<<<<<<< HEAD
func (app *App) GetClientJs() (string, error) {
	appConfig, err := config.LoadRobinAppById(app.Id)
	if err != nil {
		return "", err
	}

	result := es.Build(es.BuildOptions{
		Stdin: &es.StdinOptions{
			Contents:   clientJsBootstrap,
			ResolveDir: path.Dir(appConfig.Page),
			Loader:     es.LoaderTSX,
		},
		Bundle:   true,
		Platform: es.PlatformBrowser,
		Write:    false,
		Plugins: []es.Plugin{
			{
				Name: "load-robin-app-entrypoint",
				Setup: func(build es.PluginBuild) {
					build.OnResolve(es.OnResolveOptions{Filter: "__robinplatform-app-client-entrypoint__"}, func(args es.OnResolveArgs) (es.OnResolveResult, error) {
						return es.OnResolveResult{Path: args.Path, Namespace: "robin-app-entrypoint"}, nil
					})
					build.OnLoad(es.OnLoadOptions{Filter: ".", Namespace: "robin-app-entrypoint"}, func(args es.OnLoadArgs) (es.OnLoadResult, error) {
						buf, err := appConfig.ReadFile(appConfig.Page)
						if err != nil {
							return es.OnLoadResult{}, err
						}

						return es.OnLoadResult{Contents: &buf, Loader: es.LoaderTSX}, nil
					})
				},
			},
		},
=======
func GetErrorHtml(err error) string {
	return strings.Replace(clientErrorHtml, "__ERROR_TEXT__", err.Error(), -1)
}

func getClientJs(id string) (string, error) {
	appConfig, err := config.LoadRobinAppById(id)
	if err != nil {
		return "", err
	}

	result := es.Build(es.BuildOptions{
		// Stdin: &es.StdinOptions{
		// 	Contents:   strings.Replace(clientJsBootstrap, "__SCRIPT_PATH__", appConfig.Page, -1),
		// 	ResolveDir: path.Dir(appConfig.Page),
		// 	Loader:     es.LoaderTSX,
		// },
		EntryPoints: []string{appConfig.Page},
		Bundle:      true,
		Platform:    es.PlatformBrowser,
		Write:       false,
		Plugins:     []es.Plugin{},
>>>>>>> 1a98eb1e
	})

	if len(result.Errors) != 0 {
		errors := make([]string, len(result.Errors))
		for i, err := range result.Errors {
			if err.PluginName == "" {
				errors[i] = err.Text
			} else {
				errors[i] = fmt.Sprintf("%s: %s", err.PluginName, err.Text)
			}
		}

		logger.Warn("Failed to compile extension", log.Ctx{
<<<<<<< HEAD
			"id":         app.Id,
=======
			"id":         id,
>>>>>>> 1a98eb1e
			"scriptPath": appConfig.Page,
			"errors":     errors,
		})

		err := result.Errors[0]

		errMessage := err.Text
		if len(result.Errors) > 1 {
			errMessage = fmt.Sprintf("%s (and %d more errors)", errMessage, len(result.Errors)-1)
		}

		if err.PluginName != "" {
			return "", fmt.Errorf("%s: %s", err.PluginName, errMessage)
		}
		return "", fmt.Errorf("%s", errMessage)
	}

	output := result.OutputFiles[0]
	return string(output.Contents), nil
}

func (app *App) GetServerJs(id string) (string, error) {
	_ = id

	return "", nil
}<|MERGE_RESOLUTION|>--- conflicted
+++ resolved
@@ -3,10 +3,7 @@
 import (
 	_ "embed"
 	"fmt"
-<<<<<<< HEAD
 	"path"
-=======
->>>>>>> 1a98eb1e
 	"strings"
 	"sync"
 
@@ -43,9 +40,6 @@
 	defer compiler.mux.Unlock()
 
 	if app, found := compiler.appCache[id]; found {
-<<<<<<< HEAD
-		return app
-=======
 		logger.Debug("Found existing app bundle", log.Ctx{
 			"id": id,
 		})
@@ -53,7 +47,6 @@
 		// TODO: Don't want to cache until updates to the source are propagated
 		_ = app
 		// return app
->>>>>>> 1a98eb1e
 	}
 
 	if compiler.appCache == nil {
@@ -89,41 +82,34 @@
 	return strings.Replace(clientErrorHtml, "__ERROR_TEXT__", text, -1)
 }
 
-<<<<<<< HEAD
-func (app *App) GetClientJs() (string, error) {
-	appConfig, err := config.LoadRobinAppById(app.Id)
-	if err != nil {
-		return "", err
-	}
+//	result := es.Build(es.BuildOptions{
+//		Stdin: &es.StdinOptions{
+//			Contents:   clientJsBootstrap,
+//			ResolveDir: path.Dir(appConfig.Page),
+//			Loader:     es.LoaderTSX,
+//		},
+//		Bundle:   true,
+//		Platform: es.PlatformBrowser,
+//		Write:    false,
+//		Plugins: []es.Plugin{
+//			{
+//				Name: "load-robin-app-entrypoint",
+//				Setup: func(build es.PluginBuild) {
+//					build.OnResolve(es.OnResolveOptions{Filter: "__robinplatform-app-client-entrypoint__"}, func(args es.OnResolveArgs) (es.OnResolveResult, error) {
+//						return es.OnResolveResult{Path: args.Path, Namespace: "robin-app-entrypoint"}, nil
+//					})
+//					build.OnLoad(es.OnLoadOptions{Filter: ".", Namespace: "robin-app-entrypoint"}, func(args es.OnLoadArgs) (es.OnLoadResult, error) {
+//						buf, err := appConfig.ReadFile(appConfig.Page)
+//						if err != nil {
+//							return es.OnLoadResult{}, err
+//						}
+//
+//						return es.OnLoadResult{Contents: &buf, Loader: es.LoaderTSX}, nil
+//					})
+//				},
+//			},
+//		},
 
-	result := es.Build(es.BuildOptions{
-		Stdin: &es.StdinOptions{
-			Contents:   clientJsBootstrap,
-			ResolveDir: path.Dir(appConfig.Page),
-			Loader:     es.LoaderTSX,
-		},
-		Bundle:   true,
-		Platform: es.PlatformBrowser,
-		Write:    false,
-		Plugins: []es.Plugin{
-			{
-				Name: "load-robin-app-entrypoint",
-				Setup: func(build es.PluginBuild) {
-					build.OnResolve(es.OnResolveOptions{Filter: "__robinplatform-app-client-entrypoint__"}, func(args es.OnResolveArgs) (es.OnResolveResult, error) {
-						return es.OnResolveResult{Path: args.Path, Namespace: "robin-app-entrypoint"}, nil
-					})
-					build.OnLoad(es.OnLoadOptions{Filter: ".", Namespace: "robin-app-entrypoint"}, func(args es.OnLoadArgs) (es.OnLoadResult, error) {
-						buf, err := appConfig.ReadFile(appConfig.Page)
-						if err != nil {
-							return es.OnLoadResult{}, err
-						}
-
-						return es.OnLoadResult{Contents: &buf, Loader: es.LoaderTSX}, nil
-					})
-				},
-			},
-		},
-=======
 func GetErrorHtml(err error) string {
 	return strings.Replace(clientErrorHtml, "__ERROR_TEXT__", err.Error(), -1)
 }
@@ -145,7 +131,6 @@
 		Platform:    es.PlatformBrowser,
 		Write:       false,
 		Plugins:     []es.Plugin{},
->>>>>>> 1a98eb1e
 	})
 
 	if len(result.Errors) != 0 {
@@ -159,11 +144,7 @@
 		}
 
 		logger.Warn("Failed to compile extension", log.Ctx{
-<<<<<<< HEAD
-			"id":         app.Id,
-=======
 			"id":         id,
->>>>>>> 1a98eb1e
 			"scriptPath": appConfig.Page,
 			"errors":     errors,
 		})
